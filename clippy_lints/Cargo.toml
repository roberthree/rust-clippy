--- conflicted
+++ resolved
@@ -34,12 +34,8 @@
 [features]
 deny-warnings = []
 # build clippy with internal lints enabled, off by default
-<<<<<<< HEAD
-internal-lints = ["clippy_utils/internal-lints"]
-=======
 internal-lints = ["clippy_utils/internal-lints"]
 
 [package.metadata.rust-analyzer]
 # This crate uses #[feature(rustc_private)]
-rustc_private = true
->>>>>>> 8222d48c
+rustc_private = true