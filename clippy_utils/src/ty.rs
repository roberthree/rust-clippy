//! Util methods for [`rustc_middle::ty`]

#![allow(clippy::module_name_repetitions)]

use core::ops::ControlFlow;
use itertools::Itertools;
use rustc_ast::ast::Mutability;
use rustc_data_structures::fx::{FxHashMap, FxHashSet};
use rustc_hir as hir;
use rustc_hir::def::{CtorKind, CtorOf, DefKind, Res};
use rustc_hir::def_id::DefId;
use rustc_hir::{Expr, FnDecl, LangItem, Safety, TyKind};
use rustc_infer::infer::TyCtxtInferExt;
use rustc_lint::LateContext;
use rustc_middle::mir::interpret::Scalar;
use rustc_middle::mir::ConstValue;
use rustc_middle::traits::EvaluationResult;
use rustc_middle::ty::layout::ValidityRequirement;
use rustc_middle::ty::{
    self, AdtDef, AliasTy, AssocItem, AssocKind, Binder, BoundRegion, FnSig, GenericArg, GenericArgKind,
    GenericArgsRef, GenericParamDefKind, IntTy, ParamEnv, Region, RegionKind, TraitRef, Ty, TyCtxt, TypeSuperVisitable,
    TypeVisitable, TypeVisitableExt, TypeVisitor, UintTy, Upcast, VariantDef, VariantDiscr,
};
use rustc_span::symbol::Ident;
use rustc_span::{sym, Span, Symbol, DUMMY_SP};
use rustc_target::abi::VariantIdx;
use rustc_trait_selection::traits::query::evaluate_obligation::InferCtxtExt as _;
use rustc_trait_selection::traits::query::normalize::QueryNormalizeExt;
use rustc_trait_selection::traits::{Obligation, ObligationCause};
use std::assert_matches::debug_assert_matches;
use std::collections::hash_map::Entry;
use std::iter;

use crate::{def_path_def_ids, match_def_path, path_res};

mod type_certainty;
pub use type_certainty::expr_type_is_certain;

/// Checks if the given type implements copy.
pub fn is_copy<'tcx>(cx: &LateContext<'tcx>, ty: Ty<'tcx>) -> bool {
    ty.is_copy_modulo_regions(cx.tcx, cx.param_env)
}

/// This checks whether a given type is known to implement Debug.
pub fn has_debug_impl<'tcx>(cx: &LateContext<'tcx>, ty: Ty<'tcx>) -> bool {
    cx.tcx
        .get_diagnostic_item(sym::Debug)
        .map_or(false, |debug| implements_trait(cx, ty, debug, &[]))
}

/// Checks whether a type can be partially moved.
pub fn can_partially_move_ty<'tcx>(cx: &LateContext<'tcx>, ty: Ty<'tcx>) -> bool {
    if has_drop(cx, ty) || is_copy(cx, ty) {
        return false;
    }
    match ty.kind() {
        ty::Param(_) => false,
        ty::Adt(def, subs) => def.all_fields().any(|f| !is_copy(cx, f.ty(cx.tcx, subs))),
        _ => true,
    }
}

/// Walks into `ty` and returns `true` if any inner type is an instance of the given adt
/// constructor.
pub fn contains_adt_constructor<'tcx>(ty: Ty<'tcx>, adt: AdtDef<'tcx>) -> bool {
    ty.walk().any(|inner| match inner.unpack() {
        GenericArgKind::Type(inner_ty) => inner_ty.ty_adt_def() == Some(adt),
        GenericArgKind::Lifetime(_) | GenericArgKind::Const(_) => false,
    })
}

/// Walks into `ty` and returns `true` if any inner type is an instance of the given type, or adt
/// constructor of the same type.
///
/// This method also recurses into opaque type predicates, so call it with `impl Trait<U>` and `U`
/// will also return `true`.
pub fn contains_ty_adt_constructor_opaque<'tcx>(cx: &LateContext<'tcx>, ty: Ty<'tcx>, needle: Ty<'tcx>) -> bool {
    fn contains_ty_adt_constructor_opaque_inner<'tcx>(
        cx: &LateContext<'tcx>,
        ty: Ty<'tcx>,
        needle: Ty<'tcx>,
        seen: &mut FxHashSet<DefId>,
    ) -> bool {
        ty.walk().any(|inner| match inner.unpack() {
            GenericArgKind::Type(inner_ty) => {
                if inner_ty == needle {
                    return true;
                }

                if inner_ty.ty_adt_def() == needle.ty_adt_def() {
                    return true;
                }

                if let ty::Alias(ty::Opaque, AliasTy { def_id, .. }) = *inner_ty.kind() {
                    if !seen.insert(def_id) {
                        return false;
                    }

                    for (predicate, _span) in cx
                        .tcx
                        .explicit_item_super_predicates(def_id)
                        .instantiate_identity_iter_copied()
                    {
                        match predicate.kind().skip_binder() {
                            // For `impl Trait<U>`, it will register a predicate of `T: Trait<U>`, so we go through
                            // and check substitutions to find `U`.
                            ty::ClauseKind::Trait(trait_predicate) => {
                                if trait_predicate
                                    .trait_ref
                                    .args
                                    .types()
                                    .skip(1) // Skip the implicit `Self` generic parameter
                                    .any(|ty| contains_ty_adt_constructor_opaque_inner(cx, ty, needle, seen))
                                {
                                    return true;
                                }
                            },
                            // For `impl Trait<Assoc=U>`, it will register a predicate of `<T as Trait>::Assoc = U`,
                            // so we check the term for `U`.
                            ty::ClauseKind::Projection(projection_predicate) => {
                                if let ty::TermKind::Ty(ty) = projection_predicate.term.unpack() {
                                    if contains_ty_adt_constructor_opaque_inner(cx, ty, needle, seen) {
                                        return true;
                                    }
                                };
                            },
                            _ => (),
                        }
                    }
                }

                false
            },
            GenericArgKind::Lifetime(_) | GenericArgKind::Const(_) => false,
        })
    }

    // A hash set to ensure that the same opaque type (`impl Trait` in RPIT or TAIT) is not
    // visited twice.
    let mut seen = FxHashSet::default();
    contains_ty_adt_constructor_opaque_inner(cx, ty, needle, &mut seen)
}

/// Resolves `<T as Iterator>::Item` for `T`
/// Do not invoke without first verifying that the type implements `Iterator`
pub fn get_iterator_item_ty<'tcx>(cx: &LateContext<'tcx>, ty: Ty<'tcx>) -> Option<Ty<'tcx>> {
    cx.tcx
        .get_diagnostic_item(sym::Iterator)
        .and_then(|iter_did| cx.get_associated_type(ty, iter_did, "Item"))
}

/// Get the diagnostic name of a type, e.g. `sym::HashMap`. To check if a type
/// implements a trait marked with a diagnostic item use [`implements_trait`].
///
/// For a further exploitation what diagnostic items are see [diagnostic items] in
/// rustc-dev-guide.
///
/// [Diagnostic Items]: https://rustc-dev-guide.rust-lang.org/diagnostics/diagnostic-items.html
pub fn get_type_diagnostic_name(cx: &LateContext<'_>, ty: Ty<'_>) -> Option<Symbol> {
    match ty.kind() {
        ty::Adt(adt, _) => cx.tcx.get_diagnostic_name(adt.did()),
        _ => None,
    }
}

/// Returns true if `ty` is a type on which calling `Clone` through a function instead of
/// as a method, such as `Arc::clone()` is considered idiomatic. Lints should avoid suggesting to
/// replace instances of `ty::Clone()` by `.clone()` for objects of those types.
pub fn should_call_clone_as_function(cx: &LateContext<'_>, ty: Ty<'_>) -> bool {
    matches!(
        get_type_diagnostic_name(cx, ty),
        Some(sym::Arc | sym::ArcWeak | sym::Rc | sym::RcWeak)
    )
}

/// Returns true if ty has `iter` or `iter_mut` methods
pub fn has_iter_method(cx: &LateContext<'_>, probably_ref_ty: Ty<'_>) -> Option<Symbol> {
    // FIXME: instead of this hard-coded list, we should check if `<adt>::iter`
    // exists and has the desired signature. Unfortunately FnCtxt is not exported
    // so we can't use its `lookup_method` method.
    let into_iter_collections: &[Symbol] = &[
        sym::Vec,
        sym::Option,
        sym::Result,
        sym::BTreeMap,
        sym::BTreeSet,
        sym::VecDeque,
        sym::LinkedList,
        sym::BinaryHeap,
        sym::HashSet,
        sym::HashMap,
        sym::PathBuf,
        sym::Path,
        sym::Receiver,
    ];

    let ty_to_check = match probably_ref_ty.kind() {
        ty::Ref(_, ty_to_check, _) => *ty_to_check,
        _ => probably_ref_ty,
    };

    let def_id = match ty_to_check.kind() {
        ty::Array(..) => return Some(sym::array),
        ty::Slice(..) => return Some(sym::slice),
        ty::Adt(adt, _) => adt.did(),
        _ => return None,
    };

    for &name in into_iter_collections {
        if cx.tcx.is_diagnostic_item(name, def_id) {
            return Some(cx.tcx.item_name(def_id));
        }
    }
    None
}

/// Checks whether a type implements a trait.
/// The function returns false in case the type contains an inference variable.
///
/// See:
/// * [`get_trait_def_id`](super::get_trait_def_id) to get a trait [`DefId`].
/// * [Common tools for writing lints] for an example how to use this function and other options.
///
/// [Common tools for writing lints]: https://github.com/rust-lang/rust-clippy/blob/master/book/src/development/common_tools_writing_lints.md#checking-if-a-type-implements-a-specific-trait
pub fn implements_trait<'tcx>(
    cx: &LateContext<'tcx>,
    ty: Ty<'tcx>,
    trait_id: DefId,
    args: &[GenericArg<'tcx>],
) -> bool {
    implements_trait_with_env_from_iter(cx.tcx, cx.param_env, ty, trait_id, None, args.iter().map(|&x| Some(x)))
}

/// Same as `implements_trait` but allows using a `ParamEnv` different from the lint context.
///
/// The `callee_id` argument is used to determine whether this is a function call in a `const fn`
/// environment, used for checking const traits.
pub fn implements_trait_with_env<'tcx>(
    tcx: TyCtxt<'tcx>,
    param_env: ParamEnv<'tcx>,
    ty: Ty<'tcx>,
    trait_id: DefId,
    callee_id: Option<DefId>,
    args: &[GenericArg<'tcx>],
) -> bool {
    implements_trait_with_env_from_iter(tcx, param_env, ty, trait_id, callee_id, args.iter().map(|&x| Some(x)))
}

/// Same as `implements_trait_from_env` but takes the arguments as an iterator.
pub fn implements_trait_with_env_from_iter<'tcx>(
    tcx: TyCtxt<'tcx>,
    param_env: ParamEnv<'tcx>,
    ty: Ty<'tcx>,
    trait_id: DefId,
    callee_id: Option<DefId>,
    args: impl IntoIterator<Item = impl Into<Option<GenericArg<'tcx>>>>,
) -> bool {
    // Clippy shouldn't have infer types
    assert!(!ty.has_infer());

    // If a `callee_id` is passed, then we assert that it is a body owner
    // through calling `body_owner_kind`, which would panic if the callee
    // does not have a body.
    if let Some(callee_id) = callee_id {
        let _ = tcx.hir().body_owner_kind(callee_id);
    }

    let ty = tcx.erase_regions(ty);
    if ty.has_escaping_bound_vars() {
        return false;
    }

    let infcx = tcx.infer_ctxt().build();
    let args = args
        .into_iter()
        .map(|arg| arg.into().unwrap_or_else(|| infcx.next_ty_var(DUMMY_SP).into()))
        .collect::<Vec<_>>();

    // If an effect arg was not specified, we need to specify it.
    let effect_arg = if tcx
        .generics_of(trait_id)
        .host_effect_index
        .is_some_and(|x| args.get(x - 1).is_none())
    {
        Some(GenericArg::from(callee_id.map_or(tcx.consts.true_, |def_id| {
            tcx.expected_host_effect_param_for_body(def_id)
        })))
    } else {
        None
    };

    let trait_ref = TraitRef::new(
        tcx,
        trait_id,
        [GenericArg::from(ty)].into_iter().chain(args).chain(effect_arg),
    );

    debug_assert_matches!(
        tcx.def_kind(trait_id),
        DefKind::Trait | DefKind::TraitAlias,
        "`DefId` must belong to a trait or trait alias"
    );
    #[cfg(debug_assertions)]
    assert_generic_args_match(tcx, trait_id, trait_ref.args);

    let obligation = Obligation {
        cause: ObligationCause::dummy(),
        param_env,
        recursion_depth: 0,
        predicate: trait_ref.upcast(tcx),
    };
    infcx
        .evaluate_obligation(&obligation)
        .is_ok_and(EvaluationResult::must_apply_modulo_regions)
}

/// Checks whether this type implements `Drop`.
pub fn has_drop<'tcx>(cx: &LateContext<'tcx>, ty: Ty<'tcx>) -> bool {
    match ty.ty_adt_def() {
        Some(def) => def.has_dtor(cx.tcx),
        None => false,
    }
}

// Returns whether the type has #[must_use] attribute
pub fn is_must_use_ty<'tcx>(cx: &LateContext<'tcx>, ty: Ty<'tcx>) -> bool {
    match ty.kind() {
        ty::Adt(adt, _) => cx.tcx.has_attr(adt.did(), sym::must_use),
        ty::Foreign(did) => cx.tcx.has_attr(*did, sym::must_use),
        ty::Slice(ty) | ty::Array(ty, _) | ty::RawPtr(ty, _) | ty::Ref(_, ty, _) => {
            // for the Array case we don't need to care for the len == 0 case
            // because we don't want to lint functions returning empty arrays
            is_must_use_ty(cx, *ty)
        },
        ty::Tuple(args) => args.iter().any(|ty| is_must_use_ty(cx, ty)),
        ty::Alias(ty::Opaque, AliasTy { def_id, .. }) => {
            for (predicate, _) in cx.tcx.explicit_item_super_predicates(def_id).skip_binder() {
                if let ty::ClauseKind::Trait(trait_predicate) = predicate.kind().skip_binder() {
                    if cx.tcx.has_attr(trait_predicate.trait_ref.def_id, sym::must_use) {
                        return true;
                    }
                }
            }
            false
        },
        ty::Dynamic(binder, _, _) => {
            for predicate in *binder {
                if let ty::ExistentialPredicate::Trait(ref trait_ref) = predicate.skip_binder() {
                    if cx.tcx.has_attr(trait_ref.def_id, sym::must_use) {
                        return true;
                    }
                }
            }
            false
        },
        _ => false,
    }
}

// FIXME: Per https://doc.rust-lang.org/nightly/nightly-rustc/rustc_trait_selection/infer/at/struct.At.html#method.normalize
// this function can be removed once the `normalize` method does not panic when normalization does
// not succeed
/// Checks if `Ty` is normalizable. This function is useful
/// to avoid crashes on `layout_of`.
pub fn is_normalizable<'tcx>(cx: &LateContext<'tcx>, param_env: ParamEnv<'tcx>, ty: Ty<'tcx>) -> bool {
    is_normalizable_helper(cx, param_env, ty, &mut FxHashMap::default())
}

fn is_normalizable_helper<'tcx>(
    cx: &LateContext<'tcx>,
    param_env: ParamEnv<'tcx>,
    ty: Ty<'tcx>,
    cache: &mut FxHashMap<Ty<'tcx>, bool>,
) -> bool {
    if let Some(&cached_result) = cache.get(&ty) {
        return cached_result;
    }
    // prevent recursive loops, false-negative is better than endless loop leading to stack overflow
    cache.insert(ty, false);
    let infcx = cx.tcx.infer_ctxt().build();
    let cause = ObligationCause::dummy();
    let result = if infcx.at(&cause, param_env).query_normalize(ty).is_ok() {
        match ty.kind() {
            ty::Adt(def, args) => def.variants().iter().all(|variant| {
                variant
                    .fields
                    .iter()
                    .all(|field| is_normalizable_helper(cx, param_env, field.ty(cx.tcx, args), cache))
            }),
            _ => ty.walk().all(|generic_arg| match generic_arg.unpack() {
                GenericArgKind::Type(inner_ty) if inner_ty != ty => {
                    is_normalizable_helper(cx, param_env, inner_ty, cache)
                },
                _ => true, // if inner_ty == ty, we've already checked it
            }),
        }
    } else {
        false
    };
    cache.insert(ty, result);
    result
}

/// Returns `true` if the given type is a non aggregate primitive (a `bool` or `char`, any
/// integer or floating-point number type). For checking aggregation of primitive types (e.g.
/// tuples and slices of primitive type) see `is_recursively_primitive_type`
pub fn is_non_aggregate_primitive_type(ty: Ty<'_>) -> bool {
    matches!(ty.kind(), ty::Bool | ty::Char | ty::Int(_) | ty::Uint(_) | ty::Float(_))
}

/// Returns `true` if the given type is a primitive (a `bool` or `char`, any integer or
/// floating-point number type, a `str`, or an array, slice, or tuple of those types).
pub fn is_recursively_primitive_type(ty: Ty<'_>) -> bool {
    match *ty.kind() {
        ty::Bool | ty::Char | ty::Int(_) | ty::Uint(_) | ty::Float(_) | ty::Str => true,
        ty::Ref(_, inner, _) if inner.is_str() => true,
        ty::Array(inner_type, _) | ty::Slice(inner_type) => is_recursively_primitive_type(inner_type),
        ty::Tuple(inner_types) => inner_types.iter().all(is_recursively_primitive_type),
        _ => false,
    }
}

/// Checks if the type is a reference equals to a diagnostic item
pub fn is_type_ref_to_diagnostic_item(cx: &LateContext<'_>, ty: Ty<'_>, diag_item: Symbol) -> bool {
    match ty.kind() {
        ty::Ref(_, ref_ty, _) => match ref_ty.kind() {
            ty::Adt(adt, _) => cx.tcx.is_diagnostic_item(diag_item, adt.did()),
            _ => false,
        },
        _ => false,
    }
}

/// Checks if the type is equal to a diagnostic item. To check if a type implements a
/// trait marked with a diagnostic item use [`implements_trait`].
///
/// For a further exploitation what diagnostic items are see [diagnostic items] in
/// rustc-dev-guide.
///
/// ---
///
/// If you change the signature, remember to update the internal lint `MatchTypeOnDiagItem`
///
/// [Diagnostic Items]: https://rustc-dev-guide.rust-lang.org/diagnostics/diagnostic-items.html
pub fn is_type_diagnostic_item(cx: &LateContext<'_>, ty: Ty<'_>, diag_item: Symbol) -> bool {
    match ty.kind() {
        ty::Adt(adt, _) => cx.tcx.is_diagnostic_item(diag_item, adt.did()),
        _ => false,
    }
}

/// Checks if the type is equal to a lang item.
///
/// Returns `false` if the `LangItem` is not defined.
pub fn is_type_lang_item(cx: &LateContext<'_>, ty: Ty<'_>, lang_item: LangItem) -> bool {
    match ty.kind() {
        ty::Adt(adt, _) => cx.tcx.lang_items().get(lang_item) == Some(adt.did()),
        _ => false,
    }
}

/// Gets the diagnostic name of the type, if it has one
pub fn type_diagnostic_name(cx: &LateContext<'_>, ty: Ty<'_>) -> Option<Symbol> {
    ty.ty_adt_def().and_then(|adt| cx.tcx.get_diagnostic_name(adt.did()))
}

/// Return `true` if the passed `typ` is `isize` or `usize`.
pub fn is_isize_or_usize(typ: Ty<'_>) -> bool {
    matches!(typ.kind(), ty::Int(IntTy::Isize) | ty::Uint(UintTy::Usize))
}

/// Checks if type is struct, enum or union type with the given def path.
///
/// If the type is a diagnostic item, use `is_type_diagnostic_item` instead.
/// If you change the signature, remember to update the internal lint `MatchTypeOnDiagItem`
pub fn match_type(cx: &LateContext<'_>, ty: Ty<'_>, path: &[&str]) -> bool {
    match ty.kind() {
        ty::Adt(adt, _) => match_def_path(cx, adt.did(), path),
        _ => false,
    }
}

/// Checks if the drop order for a type matters. Some std types implement drop solely to
/// deallocate memory. For these types, and composites containing them, changing the drop order
/// won't result in any observable side effects.
pub fn needs_ordered_drop<'tcx>(cx: &LateContext<'tcx>, ty: Ty<'tcx>) -> bool {
    fn needs_ordered_drop_inner<'tcx>(cx: &LateContext<'tcx>, ty: Ty<'tcx>, seen: &mut FxHashSet<Ty<'tcx>>) -> bool {
        if !seen.insert(ty) {
            return false;
        }
        if !ty.has_significant_drop(cx.tcx, cx.param_env) {
            false
        }
        // Check for std types which implement drop, but only for memory allocation.
        else if is_type_lang_item(cx, ty, LangItem::OwnedBox)
            || matches!(
                get_type_diagnostic_name(cx, ty),
                Some(sym::HashSet | sym::Rc | sym::Arc | sym::cstring_type | sym::RcWeak | sym::ArcWeak)
            )
        {
            // Check all of the generic arguments.
            if let ty::Adt(_, subs) = ty.kind() {
                subs.types().any(|ty| needs_ordered_drop_inner(cx, ty, seen))
            } else {
                true
            }
        } else if !cx
            .tcx
            .lang_items()
            .drop_trait()
            .map_or(false, |id| implements_trait(cx, ty, id, &[]))
        {
            // This type doesn't implement drop, so no side effects here.
            // Check if any component type has any.
            match ty.kind() {
                ty::Tuple(fields) => fields.iter().any(|ty| needs_ordered_drop_inner(cx, ty, seen)),
                ty::Array(ty, _) => needs_ordered_drop_inner(cx, *ty, seen),
                ty::Adt(adt, subs) => adt
                    .all_fields()
                    .map(|f| f.ty(cx.tcx, subs))
                    .any(|ty| needs_ordered_drop_inner(cx, ty, seen)),
                _ => true,
            }
        } else {
            true
        }
    }

    needs_ordered_drop_inner(cx, ty, &mut FxHashSet::default())
}

/// Peels off all references on the type. Returns the underlying type and the number of references
/// removed.
pub fn peel_mid_ty_refs(ty: Ty<'_>) -> (Ty<'_>, usize) {
    fn peel(ty: Ty<'_>, count: usize) -> (Ty<'_>, usize) {
        if let ty::Ref(_, ty, _) = ty.kind() {
            peel(*ty, count + 1)
        } else {
            (ty, count)
        }
    }
    peel(ty, 0)
}

/// Peels off all references on the type. Returns the underlying type, the number of references
/// removed, and whether the pointer is ultimately mutable or not.
pub fn peel_mid_ty_refs_is_mutable(ty: Ty<'_>) -> (Ty<'_>, usize, Mutability) {
    fn f(ty: Ty<'_>, count: usize, mutability: Mutability) -> (Ty<'_>, usize, Mutability) {
        match ty.kind() {
            ty::Ref(_, ty, Mutability::Mut) => f(*ty, count + 1, mutability),
            ty::Ref(_, ty, Mutability::Not) => f(*ty, count + 1, Mutability::Not),
            _ => (ty, count, mutability),
        }
    }
    f(ty, 0, Mutability::Mut)
}

/// Returns `true` if the given type is an `unsafe` function.
pub fn type_is_unsafe_function<'tcx>(cx: &LateContext<'tcx>, ty: Ty<'tcx>) -> bool {
    match ty.kind() {
        ty::FnDef(..) | ty::FnPtr(_) => ty.fn_sig(cx.tcx).safety() == Safety::Unsafe,
        _ => false,
    }
}

/// Returns the base type for HIR references and pointers.
pub fn walk_ptrs_hir_ty<'tcx>(ty: &'tcx hir::Ty<'tcx>) -> &'tcx hir::Ty<'tcx> {
    match ty.kind {
        TyKind::Ptr(ref mut_ty) | TyKind::Ref(_, ref mut_ty) => walk_ptrs_hir_ty(mut_ty.ty),
        _ => ty,
    }
}

/// Returns the base type for references and raw pointers, and count reference
/// depth.
pub fn walk_ptrs_ty_depth(ty: Ty<'_>) -> (Ty<'_>, usize) {
    fn inner(ty: Ty<'_>, depth: usize) -> (Ty<'_>, usize) {
        match ty.kind() {
            ty::Ref(_, ty, _) => inner(*ty, depth + 1),
            _ => (ty, depth),
        }
    }
    inner(ty, 0)
}

/// Returns `true` if types `a` and `b` are same types having same `Const` generic args,
/// otherwise returns `false`
pub fn same_type_and_consts<'tcx>(a: Ty<'tcx>, b: Ty<'tcx>) -> bool {
    match (&a.kind(), &b.kind()) {
        (&ty::Adt(did_a, args_a), &ty::Adt(did_b, args_b)) => {
            if did_a != did_b {
                return false;
            }

            args_a
                .iter()
                .zip(args_b.iter())
                .all(|(arg_a, arg_b)| match (arg_a.unpack(), arg_b.unpack()) {
                    (GenericArgKind::Const(inner_a), GenericArgKind::Const(inner_b)) => inner_a == inner_b,
                    (GenericArgKind::Type(type_a), GenericArgKind::Type(type_b)) => {
                        same_type_and_consts(type_a, type_b)
                    },
                    _ => true,
                })
        },
        _ => a == b,
    }
}

/// Checks if a given type looks safe to be uninitialized.
pub fn is_uninit_value_valid_for_ty<'tcx>(cx: &LateContext<'tcx>, ty: Ty<'tcx>) -> bool {
    cx.tcx
        .check_validity_requirement((ValidityRequirement::Uninit, cx.param_env.and(ty)))
        .unwrap_or_else(|_| is_uninit_value_valid_for_ty_fallback(cx, ty))
}

/// A fallback for polymorphic types, which are not supported by `check_validity_requirement`.
fn is_uninit_value_valid_for_ty_fallback<'tcx>(cx: &LateContext<'tcx>, ty: Ty<'tcx>) -> bool {
    match *ty.kind() {
        // The array length may be polymorphic, let's try the inner type.
        ty::Array(component, _) => is_uninit_value_valid_for_ty(cx, component),
        // Peek through tuples and try their fallbacks.
        ty::Tuple(types) => types.iter().all(|ty| is_uninit_value_valid_for_ty(cx, ty)),
        // Unions are always fine right now.
        // This includes MaybeUninit, the main way people use uninitialized memory.
        // For ADTs, we could look at all fields just like for tuples, but that's potentially
        // exponential, so let's avoid doing that for now. Code doing that is sketchy enough to
        // just use an `#[allow()]`.
        ty::Adt(adt, _) => adt.is_union(),
        // For the rest, conservatively assume that they cannot be uninit.
        _ => false,
    }
}

/// Gets an iterator over all predicates which apply to the given item.
pub fn all_predicates_of(tcx: TyCtxt<'_>, id: DefId) -> impl Iterator<Item = &(ty::Clause<'_>, Span)> {
    let mut next_id = Some(id);
    iter::from_fn(move || {
        next_id.take().map(|id| {
            let preds = tcx.predicates_of(id);
            next_id = preds.parent;
            preds.predicates.iter()
        })
    })
    .flatten()
}

/// A signature for a function like type.
#[derive(Clone, Copy)]
pub enum ExprFnSig<'tcx> {
    Sig(Binder<'tcx, FnSig<'tcx>>, Option<DefId>),
    Closure(Option<&'tcx FnDecl<'tcx>>, Binder<'tcx, FnSig<'tcx>>),
    Trait(Binder<'tcx, Ty<'tcx>>, Option<Binder<'tcx, Ty<'tcx>>>, Option<DefId>),
}
impl<'tcx> ExprFnSig<'tcx> {
    /// Gets the argument type at the given offset. This will return `None` when the index is out of
    /// bounds only for variadic functions, otherwise this will panic.
    pub fn input(self, i: usize) -> Option<Binder<'tcx, Ty<'tcx>>> {
        match self {
            Self::Sig(sig, _) => {
                if sig.c_variadic() {
                    sig.inputs().map_bound(|inputs| inputs.get(i).copied()).transpose()
                } else {
                    Some(sig.input(i))
                }
            },
            Self::Closure(_, sig) => Some(sig.input(0).map_bound(|ty| ty.tuple_fields()[i])),
            Self::Trait(inputs, _, _) => Some(inputs.map_bound(|ty| ty.tuple_fields()[i])),
        }
    }

    /// Gets the argument type at the given offset. For closures this will also get the type as
    /// written. This will return `None` when the index is out of bounds only for variadic
    /// functions, otherwise this will panic.
    pub fn input_with_hir(self, i: usize) -> Option<(Option<&'tcx hir::Ty<'tcx>>, Binder<'tcx, Ty<'tcx>>)> {
        match self {
            Self::Sig(sig, _) => {
                if sig.c_variadic() {
                    sig.inputs()
                        .map_bound(|inputs| inputs.get(i).copied())
                        .transpose()
                        .map(|arg| (None, arg))
                } else {
                    Some((None, sig.input(i)))
                }
            },
            Self::Closure(decl, sig) => Some((
                decl.and_then(|decl| decl.inputs.get(i)),
                sig.input(0).map_bound(|ty| ty.tuple_fields()[i]),
            )),
            Self::Trait(inputs, _, _) => Some((None, inputs.map_bound(|ty| ty.tuple_fields()[i]))),
        }
    }

    /// Gets the result type, if one could be found. Note that the result type of a trait may not be
    /// specified.
    pub fn output(self) -> Option<Binder<'tcx, Ty<'tcx>>> {
        match self {
            Self::Sig(sig, _) | Self::Closure(_, sig) => Some(sig.output()),
            Self::Trait(_, output, _) => output,
        }
    }

    pub fn predicates_id(&self) -> Option<DefId> {
        if let ExprFnSig::Sig(_, id) | ExprFnSig::Trait(_, _, id) = *self {
            id
        } else {
            None
        }
    }
}

/// If the expression is function like, get the signature for it.
pub fn expr_sig<'tcx>(cx: &LateContext<'tcx>, expr: &Expr<'_>) -> Option<ExprFnSig<'tcx>> {
    if let Res::Def(DefKind::Fn | DefKind::Ctor(_, CtorKind::Fn) | DefKind::AssocFn, id) = path_res(cx, expr) {
        Some(ExprFnSig::Sig(cx.tcx.fn_sig(id).instantiate_identity(), Some(id)))
    } else {
        ty_sig(cx, cx.typeck_results().expr_ty_adjusted(expr).peel_refs())
    }
}

/// If the type is function like, get the signature for it.
pub fn ty_sig<'tcx>(cx: &LateContext<'tcx>, ty: Ty<'tcx>) -> Option<ExprFnSig<'tcx>> {
    if ty.is_box() {
        return ty_sig(cx, ty.boxed_ty());
    }
    match *ty.kind() {
        ty::Closure(id, subs) => {
            let decl = id
                .as_local()
                .and_then(|id| cx.tcx.hir().fn_decl_by_hir_id(cx.tcx.local_def_id_to_hir_id(id)));
            Some(ExprFnSig::Closure(decl, subs.as_closure().sig()))
        },
        ty::FnDef(id, subs) => Some(ExprFnSig::Sig(cx.tcx.fn_sig(id).instantiate(cx.tcx, subs), Some(id))),
        ty::Alias(ty::Opaque, AliasTy { def_id, args, .. }) => sig_from_bounds(
            cx,
            ty,
            cx.tcx.item_super_predicates(def_id).iter_instantiated(cx.tcx, args),
            cx.tcx.opt_parent(def_id),
        ),
        ty::FnPtr(sig) => Some(ExprFnSig::Sig(sig, None)),
        ty::Dynamic(bounds, _, _) => {
            let lang_items = cx.tcx.lang_items();
            match bounds.principal() {
                Some(bound)
                    if Some(bound.def_id()) == lang_items.fn_trait()
                        || Some(bound.def_id()) == lang_items.fn_once_trait()
                        || Some(bound.def_id()) == lang_items.fn_mut_trait() =>
                {
                    let output = bounds
                        .projection_bounds()
                        .find(|p| lang_items.fn_once_output().map_or(false, |id| id == p.item_def_id()))
                        .map(|p| p.map_bound(|p| p.term.expect_type()));
                    Some(ExprFnSig::Trait(bound.map_bound(|b| b.args.type_at(0)), output, None))
                },
                _ => None,
            }
        },
        ty::Alias(ty::Projection, proj) => match cx.tcx.try_normalize_erasing_regions(cx.param_env, ty) {
            Ok(normalized_ty) if normalized_ty != ty => ty_sig(cx, normalized_ty),
            _ => sig_for_projection(cx, proj).or_else(|| sig_from_bounds(cx, ty, cx.param_env.caller_bounds(), None)),
        },
        ty::Param(_) => sig_from_bounds(cx, ty, cx.param_env.caller_bounds(), None),
        _ => None,
    }
}

fn sig_from_bounds<'tcx>(
    cx: &LateContext<'tcx>,
    ty: Ty<'tcx>,
    predicates: impl IntoIterator<Item = ty::Clause<'tcx>>,
    predicates_id: Option<DefId>,
) -> Option<ExprFnSig<'tcx>> {
    let mut inputs = None;
    let mut output = None;
    let lang_items = cx.tcx.lang_items();

    for pred in predicates {
        match pred.kind().skip_binder() {
            ty::ClauseKind::Trait(p)
                if (lang_items.fn_trait() == Some(p.def_id())
                    || lang_items.fn_mut_trait() == Some(p.def_id())
                    || lang_items.fn_once_trait() == Some(p.def_id()))
                    && p.self_ty() == ty =>
            {
                let i = pred.kind().rebind(p.trait_ref.args.type_at(1));
                if inputs.map_or(false, |inputs| i != inputs) {
                    // Multiple different fn trait impls. Is this even allowed?
                    return None;
                }
                inputs = Some(i);
            },
            ty::ClauseKind::Projection(p)
                if Some(p.projection_term.def_id) == lang_items.fn_once_output()
                    && p.projection_term.self_ty() == ty =>
            {
                if output.is_some() {
                    // Multiple different fn trait impls. Is this even allowed?
                    return None;
                }
                output = Some(pred.kind().rebind(p.term.expect_type()));
            },
            _ => (),
        }
    }

    inputs.map(|ty| ExprFnSig::Trait(ty, output, predicates_id))
}

fn sig_for_projection<'tcx>(cx: &LateContext<'tcx>, ty: AliasTy<'tcx>) -> Option<ExprFnSig<'tcx>> {
    let mut inputs = None;
    let mut output = None;
    let lang_items = cx.tcx.lang_items();

    for (pred, _) in cx
        .tcx
        .explicit_item_bounds(ty.def_id)
        .iter_instantiated_copied(cx.tcx, ty.args)
    {
        match pred.kind().skip_binder() {
            ty::ClauseKind::Trait(p)
                if (lang_items.fn_trait() == Some(p.def_id())
                    || lang_items.fn_mut_trait() == Some(p.def_id())
                    || lang_items.fn_once_trait() == Some(p.def_id())) =>
            {
                let i = pred.kind().rebind(p.trait_ref.args.type_at(1));

                if inputs.map_or(false, |inputs| inputs != i) {
                    // Multiple different fn trait impls. Is this even allowed?
                    return None;
                }
                inputs = Some(i);
            },
            ty::ClauseKind::Projection(p) if Some(p.projection_term.def_id) == lang_items.fn_once_output() => {
                if output.is_some() {
                    // Multiple different fn trait impls. Is this even allowed?
                    return None;
                }
                output = pred.kind().rebind(p.term.as_type()).transpose();
            },
            _ => (),
        }
    }

    inputs.map(|ty| ExprFnSig::Trait(ty, output, None))
}

#[derive(Clone, Copy)]
pub enum EnumValue {
    Unsigned(u128),
    Signed(i128),
}
impl core::ops::Add<u32> for EnumValue {
    type Output = Self;
    fn add(self, n: u32) -> Self::Output {
        match self {
            Self::Unsigned(x) => Self::Unsigned(x + u128::from(n)),
            Self::Signed(x) => Self::Signed(x + i128::from(n)),
        }
    }
}

/// Attempts to read the given constant as though it were an enum value.
pub fn read_explicit_enum_value(tcx: TyCtxt<'_>, id: DefId) -> Option<EnumValue> {
    if let Ok(ConstValue::Scalar(Scalar::Int(value))) = tcx.const_eval_poly(id) {
        match tcx.type_of(id).instantiate_identity().kind() {
            ty::Int(_) => Some(EnumValue::Signed(value.to_int(value.size()))),
            ty::Uint(_) => Some(EnumValue::Unsigned(value.to_uint(value.size()))),
            _ => None,
        }
    } else {
        None
    }
}

/// Gets the value of the given variant.
pub fn get_discriminant_value(tcx: TyCtxt<'_>, adt: AdtDef<'_>, i: VariantIdx) -> EnumValue {
    let variant = &adt.variant(i);
    match variant.discr {
        VariantDiscr::Explicit(id) => read_explicit_enum_value(tcx, id).unwrap(),
        VariantDiscr::Relative(x) => match adt.variant((i.as_usize() - x as usize).into()).discr {
            VariantDiscr::Explicit(id) => read_explicit_enum_value(tcx, id).unwrap() + x,
            VariantDiscr::Relative(_) => EnumValue::Unsigned(x.into()),
        },
    }
}

/// Check if the given type is either `core::ffi::c_void`, `std::os::raw::c_void`, or one of the
/// platform specific `libc::<platform>::c_void` types in libc.
pub fn is_c_void(cx: &LateContext<'_>, ty: Ty<'_>) -> bool {
    if let ty::Adt(adt, _) = ty.kind()
        && let &[krate, .., name] = &*cx.get_def_path(adt.did())
        && let sym::libc | sym::core | sym::std = krate
        && name == sym::c_void
    {
        true
    } else {
        false
    }
}

pub fn for_each_top_level_late_bound_region<B>(
    ty: Ty<'_>,
    f: impl FnMut(BoundRegion) -> ControlFlow<B>,
) -> ControlFlow<B> {
    struct V<F> {
        index: u32,
        f: F,
    }
    impl<'tcx, B, F: FnMut(BoundRegion) -> ControlFlow<B>> TypeVisitor<TyCtxt<'tcx>> for V<F> {
        type Result = ControlFlow<B>;
        fn visit_region(&mut self, r: Region<'tcx>) -> Self::Result {
            if let RegionKind::ReBound(idx, bound) = r.kind()
                && idx.as_u32() == self.index
            {
                (self.f)(bound)
            } else {
                ControlFlow::Continue(())
            }
        }
        fn visit_binder<T: TypeVisitable<TyCtxt<'tcx>>>(&mut self, t: &Binder<'tcx, T>) -> Self::Result {
            self.index += 1;
            let res = t.super_visit_with(self);
            self.index -= 1;
            res
        }
    }
    ty.visit_with(&mut V { index: 0, f })
}

pub struct AdtVariantInfo {
    pub ind: usize,
    pub size: u64,

    /// (ind, size)
    pub fields_size: Vec<(usize, u64)>,
}

impl AdtVariantInfo {
    /// Returns ADT variants ordered by size
    pub fn new<'tcx>(cx: &LateContext<'tcx>, adt: AdtDef<'tcx>, subst: GenericArgsRef<'tcx>) -> Vec<Self> {
        let mut variants_size = adt
            .variants()
            .iter()
            .enumerate()
            .map(|(i, variant)| {
                let mut fields_size = variant
                    .fields
                    .iter()
                    .enumerate()
                    .map(|(i, f)| (i, approx_ty_size(cx, f.ty(cx.tcx, subst))))
                    .collect::<Vec<_>>();
                fields_size.sort_by(|(_, a_size), (_, b_size)| (a_size.cmp(b_size)));

                Self {
                    ind: i,
                    size: fields_size.iter().map(|(_, size)| size).sum(),
                    fields_size,
                }
            })
            .collect::<Vec<_>>();
        variants_size.sort_by(|a, b| (b.size.cmp(&a.size)));
        variants_size
    }
}

/// Gets the struct or enum variant from the given `Res`
pub fn adt_and_variant_of_res<'tcx>(cx: &LateContext<'tcx>, res: Res) -> Option<(AdtDef<'tcx>, &'tcx VariantDef)> {
    match res {
        Res::Def(DefKind::Struct, id) => {
            let adt = cx.tcx.adt_def(id);
            Some((adt, adt.non_enum_variant()))
        },
        Res::Def(DefKind::Variant, id) => {
            let adt = cx.tcx.adt_def(cx.tcx.parent(id));
            Some((adt, adt.variant_with_id(id)))
        },
        Res::Def(DefKind::Ctor(CtorOf::Struct, _), id) => {
            let adt = cx.tcx.adt_def(cx.tcx.parent(id));
            Some((adt, adt.non_enum_variant()))
        },
        Res::Def(DefKind::Ctor(CtorOf::Variant, _), id) => {
            let var_id = cx.tcx.parent(id);
            let adt = cx.tcx.adt_def(cx.tcx.parent(var_id));
            Some((adt, adt.variant_with_id(var_id)))
        },
        Res::SelfCtor(id) => {
            let adt = cx.tcx.type_of(id).instantiate_identity().ty_adt_def().unwrap();
            Some((adt, adt.non_enum_variant()))
        },
        _ => None,
    }
}

/// Comes up with an "at least" guesstimate for the type's size, not taking into
/// account the layout of type parameters.
pub fn approx_ty_size<'tcx>(cx: &LateContext<'tcx>, ty: Ty<'tcx>) -> u64 {
    use rustc_middle::ty::layout::LayoutOf;
    if !is_normalizable(cx, cx.param_env, ty) {
        return 0;
    }
    match (cx.layout_of(ty).map(|layout| layout.size.bytes()), ty.kind()) {
        (Ok(size), _) => size,
        (Err(_), ty::Tuple(list)) => list.iter().map(|t| approx_ty_size(cx, t)).sum(),
        (Err(_), ty::Array(t, n)) => {
            n.try_eval_target_usize(cx.tcx, cx.param_env).unwrap_or_default() * approx_ty_size(cx, *t)
        },
        (Err(_), ty::Adt(def, subst)) if def.is_struct() => def
            .variants()
            .iter()
            .map(|v| {
                v.fields
                    .iter()
                    .map(|field| approx_ty_size(cx, field.ty(cx.tcx, subst)))
                    .sum::<u64>()
            })
            .sum(),
        (Err(_), ty::Adt(def, subst)) if def.is_enum() => def
            .variants()
            .iter()
            .map(|v| {
                v.fields
                    .iter()
                    .map(|field| approx_ty_size(cx, field.ty(cx.tcx, subst)))
                    .sum::<u64>()
            })
            .max()
            .unwrap_or_default(),
        (Err(_), ty::Adt(def, subst)) if def.is_union() => def
            .variants()
            .iter()
            .map(|v| {
                v.fields
                    .iter()
                    .map(|field| approx_ty_size(cx, field.ty(cx.tcx, subst)))
                    .max()
                    .unwrap_or_default()
            })
            .max()
            .unwrap_or_default(),
        (Err(_), _) => 0,
    }
}

/// Asserts that the given arguments match the generic parameters of the given item.
#[allow(dead_code)]
fn assert_generic_args_match<'tcx>(tcx: TyCtxt<'tcx>, did: DefId, args: &[GenericArg<'tcx>]) {
    let g = tcx.generics_of(did);
    let parent = g.parent.map(|did| tcx.generics_of(did));
    let count = g.parent_count + g.own_params.len();
    let params = parent
        .map_or([].as_slice(), |p| p.own_params.as_slice())
        .iter()
        .chain(&g.own_params)
        .map(|x| &x.kind);

    assert!(
        count == args.len(),
        "wrong number of arguments for `{did:?}`: expected `{count}`, found {}\n\
            note: the expected arguments are: `[{}]`\n\
            the given arguments are: `{args:#?}`",
        args.len(),
        params.clone().map(GenericParamDefKind::descr).format(", "),
    );

    if let Some((idx, (param, arg))) =
        params
            .clone()
            .zip(args.iter().map(|&x| x.unpack()))
            .enumerate()
            .find(|(_, (param, arg))| match (param, arg) {
                (GenericParamDefKind::Lifetime, GenericArgKind::Lifetime(_))
                | (GenericParamDefKind::Type { .. }, GenericArgKind::Type(_))
                | (GenericParamDefKind::Const { .. }, GenericArgKind::Const(_)) => false,
                (
                    GenericParamDefKind::Lifetime
                    | GenericParamDefKind::Type { .. }
                    | GenericParamDefKind::Const { .. },
                    _,
                ) => true,
            })
    {
        panic!(
            "incorrect argument for `{did:?}` at index `{idx}`: expected a {}, found `{arg:?}`\n\
                note: the expected arguments are `[{}]`\n\
                the given arguments are `{args:#?}`",
            param.descr(),
            params.clone().map(GenericParamDefKind::descr).format(", "),
        );
    }
}

/// Returns whether `ty` is never-like; i.e., `!` (never) or an enum with zero variants.
pub fn is_never_like(ty: Ty<'_>) -> bool {
    ty.is_never() || (ty.is_enum() && ty.ty_adt_def().is_some_and(|def| def.variants().is_empty()))
}

/// Makes the projection type for the named associated type in the given impl or trait impl.
///
/// This function is for associated types which are "known" to exist, and as such, will only return
/// `None` when debug assertions are disabled in order to prevent ICE's. With debug assertions
/// enabled this will check that the named associated type exists, the correct number of
/// arguments are given, and that the correct kinds of arguments are given (lifetime,
/// constant or type). This will not check if type normalization would succeed.
pub fn make_projection<'tcx>(
    tcx: TyCtxt<'tcx>,
    container_id: DefId,
    assoc_ty: Symbol,
    args: impl IntoIterator<Item = impl Into<GenericArg<'tcx>>>,
) -> Option<AliasTy<'tcx>> {
    fn helper<'tcx>(
        tcx: TyCtxt<'tcx>,
        container_id: DefId,
        assoc_ty: Symbol,
        args: GenericArgsRef<'tcx>,
    ) -> Option<AliasTy<'tcx>> {
        let Some(assoc_item) = tcx.associated_items(container_id).find_by_name_and_kind(
            tcx,
            Ident::with_dummy_span(assoc_ty),
            AssocKind::Type,
            container_id,
        ) else {
            debug_assert!(false, "type `{assoc_ty}` not found in `{container_id:?}`");
            return None;
        };
        #[cfg(debug_assertions)]
        assert_generic_args_match(tcx, assoc_item.def_id, args);

        Some(AliasTy::new_from_args(tcx, assoc_item.def_id, args))
    }
    helper(
        tcx,
        container_id,
        assoc_ty,
        tcx.mk_args_from_iter(args.into_iter().map(Into::into)),
    )
}

/// Normalizes the named associated type in the given impl or trait impl.
///
/// This function is for associated types which are "known" to be valid with the given
/// arguments, and as such, will only return `None` when debug assertions are disabled in order
/// to prevent ICE's. With debug assertions enabled this will check that type normalization
/// succeeds as well as everything checked by `make_projection`.
pub fn make_normalized_projection<'tcx>(
    tcx: TyCtxt<'tcx>,
    param_env: ParamEnv<'tcx>,
    container_id: DefId,
    assoc_ty: Symbol,
    args: impl IntoIterator<Item = impl Into<GenericArg<'tcx>>>,
) -> Option<Ty<'tcx>> {
    fn helper<'tcx>(tcx: TyCtxt<'tcx>, param_env: ParamEnv<'tcx>, ty: AliasTy<'tcx>) -> Option<Ty<'tcx>> {
        #[cfg(debug_assertions)]
        if let Some((i, arg)) = ty
            .args
            .iter()
            .enumerate()
            .find(|(_, arg)| arg.has_escaping_bound_vars())
        {
            debug_assert!(
                false,
                "args contain late-bound region at index `{i}` which can't be normalized.\n\
                    use `TyCtxt::instantiate_bound_regions_with_erased`\n\
                    note: arg is `{arg:#?}`",
            );
            return None;
        }
        match tcx.try_normalize_erasing_regions(param_env, Ty::new_projection_from_args(tcx, ty.def_id, ty.args)) {
            Ok(ty) => Some(ty),
            Err(e) => {
                debug_assert!(false, "failed to normalize type `{ty}`: {e:#?}");
                None
            },
        }
    }
    helper(tcx, param_env, make_projection(tcx, container_id, assoc_ty, args)?)
}

/// Helper to check if given type has inner mutability such as [`std::cell::Cell`] or
/// [`std::cell::RefCell`].
#[derive(Default, Debug)]
pub struct InteriorMut<'tcx> {
    ignored_def_ids: FxHashSet<DefId>,
    ignore_pointers: bool,
    tys: FxHashMap<Ty<'tcx>, Option<bool>>,
}

impl<'tcx> InteriorMut<'tcx> {
    pub fn new(cx: &LateContext<'tcx>, ignore_interior_mutability: &[String]) -> Self {
        let ignored_def_ids = ignore_interior_mutability
            .iter()
            .flat_map(|ignored_ty| {
                let path: Vec<&str> = ignored_ty.split("::").collect();
                def_path_def_ids(cx, path.as_slice())
            })
            .collect();

        Self {
            ignored_def_ids,
            ..Self::default()
        }
    }

    pub fn without_pointers(cx: &LateContext<'tcx>, ignore_interior_mutability: &[String]) -> Self {
        Self {
            ignore_pointers: true,
            ..Self::new(cx, ignore_interior_mutability)
        }
    }

    /// Check if given type has inner mutability such as [`std::cell::Cell`] or
    /// [`std::cell::RefCell`] etc.
    pub fn is_interior_mut_ty(&mut self, cx: &LateContext<'tcx>, ty: Ty<'tcx>) -> bool {
        match self.tys.entry(ty) {
            Entry::Occupied(o) => return *o.get() == Some(true),
            // Temporarily insert a `None` to break cycles
            Entry::Vacant(v) => v.insert(None),
        };

        let interior_mut = match *ty.kind() {
            ty::RawPtr(inner_ty, _) if !self.ignore_pointers => self.is_interior_mut_ty(cx, inner_ty),
            ty::Ref(_, inner_ty, _) | ty::Slice(inner_ty) => self.is_interior_mut_ty(cx, inner_ty),
            ty::Array(inner_ty, size) => {
                size.try_eval_target_usize(cx.tcx, cx.param_env)
                    .map_or(true, |u| u != 0)
                    && self.is_interior_mut_ty(cx, inner_ty)
            },
            ty::Tuple(fields) => fields.iter().any(|ty| self.is_interior_mut_ty(cx, ty)),
            ty::Adt(def, _) if def.is_unsafe_cell() => true,
            ty::Adt(def, args) => {
                let is_std_collection = matches!(
                    cx.tcx.get_diagnostic_name(def.did()),
                    Some(
                        sym::LinkedList
                            | sym::Vec
                            | sym::VecDeque
                            | sym::BTreeMap
                            | sym::BTreeSet
                            | sym::HashMap
                            | sym::HashSet
                            | sym::Arc
                            | sym::Rc
                    )
                );

                if is_std_collection || def.is_box() {
                    // Include the types from std collections that are behind pointers internally
                    args.types().any(|ty| self.is_interior_mut_ty(cx, ty))
                } else if self.ignored_def_ids.contains(&def.did()) || def.is_phantom_data() {
                    false
                } else {
                    def.all_fields()
                        .any(|f| self.is_interior_mut_ty(cx, f.ty(cx.tcx, args)))
                }
            },
            _ => false,
        };

        self.tys.insert(ty, Some(interior_mut));
        interior_mut
    }
}

pub fn make_normalized_projection_with_regions<'tcx>(
    tcx: TyCtxt<'tcx>,
    param_env: ParamEnv<'tcx>,
    container_id: DefId,
    assoc_ty: Symbol,
    args: impl IntoIterator<Item = impl Into<GenericArg<'tcx>>>,
) -> Option<Ty<'tcx>> {
    fn helper<'tcx>(tcx: TyCtxt<'tcx>, param_env: ParamEnv<'tcx>, ty: AliasTy<'tcx>) -> Option<Ty<'tcx>> {
        #[cfg(debug_assertions)]
        if let Some((i, arg)) = ty
            .args
            .iter()
            .enumerate()
            .find(|(_, arg)| arg.has_escaping_bound_vars())
        {
            debug_assert!(
                false,
                "args contain late-bound region at index `{i}` which can't be normalized.\n\
                    use `TyCtxt::instantiate_bound_regions_with_erased`\n\
                    note: arg is `{arg:#?}`",
            );
            return None;
        }
        let cause = ObligationCause::dummy();
        match tcx
            .infer_ctxt()
            .build()
            .at(&cause, param_env)
            .query_normalize(Ty::new_projection_from_args(tcx, ty.def_id, ty.args))
        {
            Ok(ty) => Some(ty.value),
            Err(e) => {
                debug_assert!(false, "failed to normalize type `{ty}`: {e:#?}");
                None
            },
        }
    }
    helper(tcx, param_env, make_projection(tcx, container_id, assoc_ty, args)?)
}

pub fn normalize_with_regions<'tcx>(tcx: TyCtxt<'tcx>, param_env: ParamEnv<'tcx>, ty: Ty<'tcx>) -> Ty<'tcx> {
    let cause = ObligationCause::dummy();
    match tcx.infer_ctxt().build().at(&cause, param_env).query_normalize(ty) {
        Ok(ty) => ty.value,
        Err(_) => ty,
    }
}

/// Checks if the type is `core::mem::ManuallyDrop<_>`
pub fn is_manually_drop(ty: Ty<'_>) -> bool {
    ty.ty_adt_def().map_or(false, AdtDef::is_manually_drop)
}

/// Returns the deref chain of a type, starting with the type itself.
pub fn deref_chain<'cx, 'tcx>(cx: &'cx LateContext<'tcx>, ty: Ty<'tcx>) -> impl Iterator<Item = Ty<'tcx>> + 'cx {
    iter::successors(Some(ty), |&ty| {
        if let Some(deref_did) = cx.tcx.lang_items().deref_trait()
            && implements_trait(cx, ty, deref_did, &[])
        {
            make_normalized_projection(cx.tcx, cx.param_env, deref_did, sym::Target, [ty])
        } else {
            None
        }
    })
}

/// Checks if a Ty<'_> has some inherent method Symbol.
/// This does not look for impls in the type's `Deref::Target` type.
/// If you need this, you should wrap this call in `clippy_utils::ty::deref_chain().any(...)`.
pub fn get_adt_inherent_method<'a>(cx: &'a LateContext<'_>, ty: Ty<'_>, method_name: Symbol) -> Option<&'a AssocItem> {
    if let Some(ty_did) = ty.ty_adt_def().map(AdtDef::did) {
        cx.tcx
            .inherent_impls(ty_did)
            .into_iter()
            .flatten()
            .map(|&did| {
                cx.tcx
                    .associated_items(did)
                    .filter_by_name_unhygienic(method_name)
                    .next()
                    .filter(|item| item.kind == AssocKind::Fn)
            })
            .next()
            .flatten()
    } else {
        None
    }
<<<<<<< HEAD
=======
}

/// Get's the type of a field by name.
pub fn get_field_by_name<'tcx>(tcx: TyCtxt<'tcx>, ty: Ty<'tcx>, name: Symbol) -> Option<Ty<'tcx>> {
    match *ty.kind() {
        ty::Adt(def, args) if def.is_union() || def.is_struct() => def
            .non_enum_variant()
            .fields
            .iter()
            .find(|f| f.name == name)
            .map(|f| f.ty(tcx, args)),
        ty::Tuple(args) => name.as_str().parse::<usize>().ok().and_then(|i| args.get(i).copied()),
        _ => None,
    }
>>>>>>> aaaa9264
}<|MERGE_RESOLUTION|>--- conflicted
+++ resolved
@@ -1348,8 +1348,6 @@
     } else {
         None
     }
-<<<<<<< HEAD
-=======
 }
 
 /// Get's the type of a field by name.
@@ -1364,5 +1362,4 @@
         ty::Tuple(args) => name.as_str().parse::<usize>().ok().and_then(|i| args.get(i).copied()),
         _ => None,
     }
->>>>>>> aaaa9264
 }